#!/usr/bin/env python
import argparse
import collections
import copy
import csv
import functools
import io
import itertools
import logging
import os
import random
import signal
import subprocess
import sys
import time
import warnings

import numpy as np
import pandas as pd
import torch
from microbenchmarks.operator_inp_utils import OperatorInputsMode
from scipy.stats import gmean
from scipy.stats import ttest_ind
from torch._subclasses.fake_tensor import FakeTensorMode
from torch.utils._pytree import tree_map

import torchdynamo
import torchdynamo.utils
from torchdynamo.optimizations import backends
from torchdynamo.optimizations.log_args import conv_args_analysis
from torchdynamo.profiler import Profiler
from torchdynamo.profiler import fx_insert_profiling
from torchdynamo.testing import CompileCounterWithBackend
from torchdynamo.testing import dummy_fx_compile
from torchdynamo.testing import format_speedup
from torchdynamo.testing import same
from torchdynamo.utils import clone_inputs

try:
    from functorch._src.aot_autograd import set_model_name
except ImportError:

    def set_model_name(name):
        pass


log = logging.getLogger(__name__)

# We are primarily interested in TF32
torch.backends.cuda.matmul.allow_tf32 = True

current_name = ""
current_device = ""
current_batch_size = None
output_filename = None

CI_SKIP_INFERENCE = [
    # TorchBench
    "detectron2",
    "dlrm",
    "fambench_dlrm",
    "fastNLP_Bert",
    "hf_Reformer",
    "moco",
    "pyhpc_",
    "Super_SloMo",
    "tacotron2",
    "yolov3",
    "DALLE2_pytorch",
    # Huggingface
    "AlbertForQuestionAnswering",
    "AllenaiLongformerBase",
    "BartForCausalLM",
    "BertForQuestionAnswering",
    "BigBird",
    "BlenderbotSmallForConditionalGeneration",
    "DebertaForQuestionAnswering",
    "DebertaV2ForQuestionAnswering",
    "DistilBertForQuestionAnswering",
    "ElectraForQuestionAnswering",
    "GPT2ForSequenceClassification",
    "GPTNeoForSequenceClassification",
    "LayoutLMForSequenceClassification",
    "MBartForConditionalGeneration",
    "MegatronBertForQuestionAnswering",
    "MobileBertForQuestionAnswering",
    "PLBartForConditionalGeneration",
    "RobertaForQuestionAnswering",
    # TIMM
    # Some of these happen intermittently on CI, not locally
    "cait_m36_384",
    "convit_base",
    "dla102",
    "ghostnet_100",
    "hrnet_w18",
    "inception_v3",
    "swin_base_patch4_window7_224",
    "visformer_small",
    "volo_d1_224",
    "tnt_s_patch16_224",
]

CI_SKIP_TRAINING = [
    # TorchBench
    "attention_is_all_you_need_pytorch",
    "hf_Albert",
    "hf_Bart",
    "hf_GPT2",
    "mobilenet_",
    "pytorch_struct",
    "timm_regnet",
    "vgg16",
    "drq",
    "Background_Matting",  # from functionalization
    "speech_transformer",  # from functionalization
    "vision_maskrcnn",  # from functionalization
    "timm_efficientnet",  # from functionalization (only fails for inductor)
    # OOM
    "resnet50_quantized_qat",
    # Huggingface
    "AlbertForMaskedLM",
    "BartForConditionalGeneration",
    "DebertaForMaskedLM",
    "DebertaV2ForMaskedLM",
    "GPTNeoForCausalLM",
    "M2M100ForConditionalGeneration",
    "MT5ForConditionalGeneration",
    "MegatronBertForCausalLM",
    "MobileBertForMaskedLM",
    "PegasusForConditionalGeneration",
    "T5ForConditionalGeneration",
    "T5Small",
    "XGLMForCausalLM",
    "XLNetLMHeadModel",
    "PegasusForCausalLM",
    # TIMM
<<<<<<< HEAD
    "dpn107",
=======
    "convit_base",
>>>>>>> ad2aa23e
    "coat_lite_mini",
    "convnext_base",
    "deit_base_distilled_patch16_224",
    "levit_128",
    "nasnetalarge",
    "mobilevit_s",
    "pnasnet5large",
    "rexnet_100",
    "twins_pcpvt_base",
    # https://github.com/pytorch/torchdynamo/issues/1135
    "gmixer_24_224",
    "gmlp_s16_224",
    "jx_nest_base",
    "mixer_b16_224",
    "tnt_s_patch16_224",
    "xcit_large_24_p8_224",
]


def output_csv(filename, headers, row):
    assert filename
    existed = os.path.exists(filename)
    output = csv.writer(
        io.TextIOWrapper(
            open(filename, "ab", buffering=0),
            "utf-8",
            write_through=True,
        ),
        lineterminator="\n",
    )
    if not existed:
        output.writerow(headers)
    output.writerow([(f"{x:.4f}" if isinstance(x, float) else x) for x in row])


class NullContext:
    def __enter__(self):
        pass

    def __exit__(self, exc_type, exc_val, exc_tb):
        pass


@functools.lru_cache(None)
def patch_torch_manual_seed():
    """Make torch manual seed deterministic. Helps with accuracy testing."""

    def deterministic_torch_manual_seed(*args, **kwargs):
        from torch._C import default_generator

        seed = 1337
        import torch.cuda

        if not torch.cuda._is_in_bad_fork():
            torch.cuda.manual_seed_all(seed)
        return default_generator.manual_seed(seed)

    torch.manual_seed = deterministic_torch_manual_seed


def synchronize():
    pass


def print_summary(filename):
    if not (filename and os.path.exists(filename)):
        return
    data = pd.read_csv(filename)
    width = max(map(len, data.columns))
    for col in data.columns:
        try:
            if col in ("dev", "name", "batch_size"):
                continue
            elif col in ("pct_ops", "pct_time"):
                print(col.ljust(width), f"{data[col].mean():.1%}")
            elif col in ("graphs", "graph_calls", "captured_ops", "total_ops"):
                print(col.ljust(width), f"{data[col].mean():.1f}")
            else:
                cdata = data[col].clip(1)
                print(
                    col.ljust(width),
                    f"gmean={gmean(cdata):.2f}x mean={cdata.mean():.2f}x",
                )
        except Exception:
            pass


def timed(model, model_iter_fn, example_inputs, times=1, return_result=False):
    synchronize()
    reset_rng_state()
    t0 = time.perf_counter()
    # Dont collect outputs to correctly measure timing
    for _ in range(times):
        result = model_iter_fn(model, example_inputs, collect_outputs=False)
        synchronize()
    t1 = time.perf_counter()
    return (t1 - t0, result) if return_result else t1 - t0


class Stats:
    totals = collections.defaultdict(collections.Counter)

    @classmethod
    def reset_counters(cls):
        for k, v in torchdynamo.utils.counters.items():
            cls.totals[k].update(v)
        ok = torchdynamo.utils.counters["frames"]["ok"]
        total = torchdynamo.utils.counters["frames"]["total"]
        torchdynamo.utils.counters.clear()
        return ok, total

    @classmethod
    def print_summary(cls):
        for k, v in sorted(cls.totals.items()):
            lines = "\n  ".join(map(str, v.most_common(50)))
            print(f"STATS {k}\n  {lines}")

    @classmethod
    def aot_summary(cls):
        return [cls.totals["aot_autograd"]["total"], cls.totals["aot_autograd"]["ok"]]


def coverage_experiment(
    args, model_iter_fn, model, example_inputs, start_latency, peak_memory
):
    """
    Test operator/model coverage of TorchDynamo and record statistics
    taken from a profiler.  This target is mainly intended to check
    correctness.

    Writes to ./coverage.csv
    """
    profiler = Profiler()
    frozen_model_iter_fn = torchdynamo.run(model_iter_fn)
    with profiler.prof:
        frozen_model_iter_fn(model, example_inputs)
    coverage_result = profiler.results()
    output_csv(
        output_filename,
        (
            "dev",
            "name",
            "batch_size",
            "graphs",
            "graph_calls",
            "captured_ops",
            "total_ops",
            "pct_ops",
            "pct_time",
            "start_latency",
        ),
        [
            current_device,
            current_name,
            current_batch_size,
        ]
        + coverage_result.tocsv()
        + [
            start_latency,
        ],
    )
    return coverage_result


def speedup_experiment_fx2trt(args, model_iter_fn, model, example_inputs):
    """
    Measure speedups over eager using the trt inference backend. TRT backend is based fx graph
    generated by torchdynamo.
    Writes to ./speedups_fx2trt.csv
    """
    return speedup_experiment(args, model_iter_fn, model, example_inputs)


def recompile_profiler_experiment(args, model_iter_fn, model, example_inputs):
    prof = torchdynamo.utils.CompileProfiler()
    opt_model_iter_fn = torchdynamo.optimize(prof, nopython=args.nopython)(
        model_iter_fn
    )
    opt_model_iter_fn(model, example_inputs)
    output_csv(
        output_filename, ["model", "profiler report"], [current_name, prof.report()]
    )
    met = prof.get_metrics()
    guard_failures = len(met["guard_failures"])
    return [guard_failures]


def randomize_input(inputs):
    if isinstance(inputs, (list, tuple)):
        return type(inputs)([randomize_input(x) for x in inputs])
    elif isinstance(inputs, torch.Tensor):
        if inputs.dtype in (torch.float32, torch.float64):
            torchdynamo.utils.counters["randomize_input"]["times"] += 1
            return torch.randn_like(inputs)
        elif inputs.dtype == torch.int64:
            # Note: we can not simply tune integer tensors as follows
            #   `return torch.randint_like(inputs, high=inputs.max().item())`
            # This may break some invariants between tensors.
            # E.g. in embedding lookup case, one tensor is the length
            # and another is an indices tensor.
            return inputs
        else:
            raise RuntimeError(
                f"randomize_input need support tensor of type {inputs.dtype}"
            )
    else:
        raise RuntimeError(
            f"randomize_input can not handle input of type {type(inputs)}"
        )


def cold_start_experiment(args, model_iter_fn, model, example_inputs, optimize_ctx):
    compile_iters = 2
    total_iters = compile_iters + 2
    timings = np.zeros((total_iters, 2), np.float64)
    # if we randomize the input, we should also check the result is correct
    should_check_result = should_randomize_input = args.randomize_input
    is_correct = True

    optimized_model_iter_fn = optimize_ctx(model_iter_fn)
    for rep in range(total_iters):
        inputs = (
            randomize_input(copy.deepcopy(example_inputs))
            if should_randomize_input
            else example_inputs
        )

        # interleave the runs to handle frequency scaling and load changes
        timings[rep, 0], expected_output = timed(
            model, model_iter_fn, inputs, return_result=True
        )
        timings[rep, 1], actual_output = timed(
            model, optimized_model_iter_fn, inputs, return_result=True
        )
        if should_check_result:
            is_correct = is_correct and same(expected_output, actual_output)
    pvalue = ttest_ind(timings[:, 0], timings[:, 1]).pvalue
    worst = np.max(timings, axis=0)

    def breakeven(dynamo_times, eager_times):
        """
        Solve for the number of iterations it takes dynamo to 'catch up' with eager,
        taking into account the time it spent compiling.  Assumes all compilation
        happens up front and the model is static thereafter, which is definitely not
        true in general but might be across torchbench.

            dc1, dc2 = dynamo compilation iterations (with Prof Exec)
            d, e = dynamo, eager warmed up iteration
            B = num iters to break even
            dc1 + dc2 + (B-2)d = B*e
            B = (dc1 + dc2 - 2d) / (e - d)
        """
        dc1, dc2, d = dynamo_times[0], dynamo_times[1], np.median(dynamo_times[2:])
        e = np.median(eager_times)
        if d < e:
            return (dc1 + dc2 + 2 * d) / (e - d)
        else:
            # if optimized dynamo is not faster than eager we'll compute
            # a nonsense negative number
            return 0

    speedup = worst[0] / worst[1]
    eager_times, dynamo_times = timings[:, 0], timings[:, 1]
    output_csv(
        output_filename,
        ("dev", "name", "batch_size", "cold-start speedup", "breakeven iters"),
        [
            current_device,
            current_name,
            current_batch_size,
            float(speedup),
            breakeven(dynamo_times, eager_times),
        ],
    )

    def format_speedup(
        speedup, pvalue, breakeven_iters, is_correct=True, pvalue_threshold=0.1
    ):
        if not is_correct:
            return "ERROR"
        if pvalue > pvalue_threshold:
            return f"{speedup:.3f}x breakeven={breakeven_iters:.2f} iters SAME"
        return f"{speedup:.3f}x breakeven={breakeven_iters:.2f} iters p={pvalue:.2f}"

    return format_speedup(
        speedup, pvalue, breakeven(dynamo_times, eager_times), is_correct=is_correct
    )


def speedup_experiment(args, model_iter_fn, model, example_inputs, **kwargs):
    """
    Measure speedups over eager.

    Writes to ./speedups.csv
    """
    if args.dynamic_shapes:
        return speedup_experiment_ds(args, model_iter_fn, model, example_inputs)

    timings = np.zeros((args.repeat, 2), np.float64)
    # if we randomize the input, we should also check the result is correct
    should_check_result = should_randomize_input = args.randomize_input
    is_correct = True

    import contextlib

    @contextlib.contextmanager
    def maybe_profile(*args, **kwargs):
        if kwargs.pop("enabled", True):
            with torch.profiler.profile(*args, **kwargs) as p:
                yield p
        else:
            yield

    with maybe_profile(enabled=args.export_profiler_trace) as p:
        frozen_model_iter_fn = torchdynamo.run(model_iter_fn)
        for rep in range(args.repeat):
            inputs = (
                randomize_input(copy.deepcopy(example_inputs))
                if should_randomize_input
                else example_inputs
            )

            # interleave the runs to handle frequency scaling and load changes
            timings[rep, 0], expected_output = timed(
                model, model_iter_fn, inputs, return_result=True
            )
            timings[rep, 1], actual_output = timed(
                model, frozen_model_iter_fn, inputs, return_result=True
            )
            if should_check_result:
                is_correct = is_correct and same(expected_output, actual_output)
    if args.export_profiler_trace:
        name = args.profiler_trace_name + "_" + model.name + ".json"
        name = os.path.join(torchdynamo.config.base_dir, name)
        p.export_chrome_trace(name)
    pvalue = ttest_ind(timings[:, 0], timings[:, 1]).pvalue
    median = np.median(timings, axis=0)
    speedup = median[0] / median[1]
    if args.dump_raw_metrics:
        np.save(
            f"{output_filename[:-4]}-raw_timings-{current_name}-{current_device}.npy",
            timings,
        )

    headers = ("dev", "name", "batch_size", "speedup")
    row = [current_device, current_name, current_batch_size, float(speedup)]
    if "start_latency" in kwargs:
        headers = headers + ("start_latency", "peak_memory")
        row.append(kwargs["start_latency"])
        row.append(kwargs["peak_memory"])

    output_csv(
        output_filename,
        headers,
        row,
    )
    headers, data = torchdynamo.utils.compile_times(repr="csv", aggregate=True)
    assert (
        output_filename.find(".csv") > 0
    ), f"expected output_filename to be a .csv, but got {output_filename}"
    output_csv(
        output_filename[:-4] + "_compilation_metrics.csv",
        ["dev", "name", "batch_size"] + headers,
        [current_device, current_name, current_batch_size] + data,
    )
    return format_speedup(speedup, pvalue, is_correct=is_correct)


def speedup_experiment_ds(args, model_iter_fn, model, example_inputs):
    """
    Run dynamic shapes benchmarks.

    Requires dynamic shape compatible models, which provide a list of example inputs.

    Warms up using the first input example and then iterates the inputs,
    measuring (and expecting minimal) variance between the runtime for different examples.

    """
    timings = np.zeros((args.repeat, len(example_inputs), 2), np.float64)

    if args.repeat > 5:
        print(
            f"\ndynamic shapes experiments are slow, consider setting --repeat less than {args.repeat}\n"
        )

    nwarmup = 4
    for rep in range(args.repeat):
        # Start each rep fresh, e.g. only warmup on example 0
        torchdynamo.reset()
        optimized_model_iter_fn = optimize_ctx(model_iter_fn)
        for _ in range(nwarmup):
            optimized_model_iter_fn(model, example_inputs[0])

        for input_idx, inputs in enumerate(example_inputs):
            # interleave the runs to handle frequency scaling and load changes
            timings[rep, input_idx, 0] = timed(
                model, model_iter_fn, inputs, return_result=False
            )
            # different from regular speedup_experiment, we _DO_ want to allow recompilation
            timings[rep, input_idx, 1] = timed(
                model, optimized_model_iter_fn, inputs, return_result=False
            )
    medians = np.median(timings, axis=0)
    speedups = list(medians[:, 0] / medians[:, 1])
    speedups_mean = np.mean(speedups)
    speedups_median = np.median(speedups)
    speedups_var = np.var(speedups)

    # TODO this x[0] is not going to work in general but bert only has 1 input
    shapes = [x[0].shape for x in example_inputs]
    shape_keys = sorted(set(shapes))
    shape_speedups = {
        shape: list(
            map(
                lambda it: it[1],
                filter(lambda it: it[0] == shape, zip(shapes, speedups)),
            )
        )
        for shape in shape_keys
    }
    output_str = (
        f"mean: {speedups_mean:.3f}, median: {speedups_median:.3f}, var: {speedups_var:.3f}"
        + "\nSpeedups by shape: "
        + "\n".join(
            [
                f"{shape}: "
                + ", ".join([f"{speedup: .3g}" for speedup in shape_speedups[shape]])
                for shape in shape_keys
            ]
        )
    )
    output_csv(
        output_filename,
        ("dev", "name", "batch_size", "speedup mean", "speedup median", "speedup var"),
        [
            current_device,
            current_name,
            current_batch_size,
            speedups_mean,
            speedups_median,
            speedups_var,
        ],
    )
    return output_str


def overhead_experiment(*args, model_iter_fn):
    """
    Measure overheads of TorchDynamo by running with no backend (only
    eager+FX), and reporting speedup/slowdown over eager.

    Writes to ./overheads.csv
    """
    return speedup_experiment(*args, model_iter_fn)


def print_fx(gm, example_inputs):
    print(gm.graph)
    return gm


def print_aten_ops(gm, example_inputs):
    from functorch.compile import aot_module

    def trace_printer(gm, _):
        print(gm.graph)
        return gm

    return aot_module(gm, fw_compiler=trace_printer, bw_compiler=trace_printer)


def baselines(models, model_iter_fn, example_inputs, args):
    """
    Common measurement code across all baseline experiments.
    """
    models = list(models)
    for idx, (name, model) in enumerate(models):
        if idx == 0:
            result0 = model_iter_fn(model, example_inputs)
        elif model is not None:
            try:
                result = model_iter_fn(model, example_inputs)
                if same(result0, result):
                    continue
                print(name, "is INCORRECT")
            except Exception:
                log.exception("error checking %s", name)
            models[idx] = (name, None)
    timings = np.zeros((args.repeat, len(models)), np.float64)
    timings.fill(1.0e10)
    for rep in range(args.repeat):
        for idx, (name, model) in enumerate(models):
            if model is not None:
                try:
                    timings[rep, idx] = timed(model, model_iter_fn, example_inputs)
                except Exception:
                    pass
    pvalue = [
        ttest_ind(timings[:, 0], timings[:, i]).pvalue
        for i in range(1, timings.shape[1])
    ]
    median = np.median(timings, axis=0)
    speedup = median[0] / median[1:]
    for idx, (name, model) in enumerate(models[1:]):
        if model is None:
            speedup[idx] = 0.0
    result = " ".join(
        [
            format_speedup(s, p, m is not None)
            for s, p, m in zip(speedup, pvalue, [m for n, m in models[1:]])
        ]
    )
    output_csv(
        output_filename,
        ("dev", "name", "batch_size") + tuple(n for n, m in models[1:]),
        [current_device, current_name, current_batch_size]
        + [f"{x:.4f}" for x in speedup],
    )
    return result


def try_script(model, example_inputs):
    try:
        return torch.jit.script(model)
    except Exception:
        return None


def speedup_experiment_ts(args, model_iter_fn, model, example_inputs):
    """
    Measure baseline performance (without using TorchDynamo) of TorchScript and optimize_for_inference.

    Writes to ./baseline_ts.csv
    """
    if args.training:
        return baselines(
            [
                ("eager", model),
                ("ts", try_script(model, example_inputs)),
            ],
            model_iter_fn,
            example_inputs,
            args,
        )

    return baselines(
        [
            ("eager", model),
            ("ts", try_script(model, example_inputs)),
            (
                "ofi",
                backends.ofi(try_script(model, example_inputs), example_inputs),
            ),
            # ("nnc", backends.nnc(try_script(model, example_inputs), example_inputs)),
            # ("nvfuser", backends.nvfuser(try_script(model, example_inputs), example_inputs)),
        ],
        model_iter_fn,
        example_inputs,
        args,
    )


def speedup_experiment_sr(args, model_iter_fn, model, example_inputs):
    """
    Measure baseline performance (without using TorchDynamo) of static runtime.

    Writes to ./baseline_sr.csv
    """

    if current_name not in ("opacus_cifar10", "timm_nfnet", "hf_T5"):
        sr = backends.static_runtime(try_script(model, example_inputs), example_inputs)
    else:
        # segfaults on these models
        sr = None
    return baselines(
        [
            ("eager", model),
            (
                "sr",
                sr,
            ),
        ],
        model_iter_fn,
        example_inputs,
        args,
    )


def speedup_experiment_onnx(args, model_iter_fn, model, example_inputs):
    """
    Measure baseline performance (without using TorchDynamo) of ONNXRT and TensorFlow.

    Writes to ./baseline_onnx.csv
    """
    if current_device == "cpu":
        m_onnxrt = backends.onnxrt_cpu(
            try_script(model, example_inputs), example_inputs
        )
    else:
        m_onnxrt = backends.onnxrt_cuda(
            try_script(model, example_inputs), example_inputs
        )

    if current_name != "timm_resnest":
        m_onnx2tf = backends.onnx2tf(try_script(model, example_inputs), example_inputs)
    else:
        # this one takes 8+ hours to finish
        m_onnx2tf = None

    return baselines(
        [
            ("eager", model),
            ("onnxrt", m_onnxrt),
            ("onnx2tf", m_onnx2tf),
        ],
        model_iter_fn,
        example_inputs,
        args,
    )


def speedup_experiment_trt(args, model_iter_fn, model, example_inputs):
    """
    Measure baseline performance (without using TorchDynamo) of TensorRT.

    Writes to ./baseline_trt.csv
    """
    m_onnx2trt = backends.onnx2tensorrt(
        try_script(model, example_inputs), example_inputs
    )

    m_torch2trt = backends.torch2trt(model, example_inputs)

    if current_name != "opacus_cifar10":
        m_fx2trt = backends.fx2trt(model, example_inputs)
    else:
        # fx2trt infinite loops on one model
        m_fx2trt = None

    return baselines(
        [
            ("eager", model),
            ("onnx2trt", m_onnx2trt),
            ("torch2trt", m_torch2trt),
            ("fx2trt", m_fx2trt),
        ],
        model_iter_fn,
        example_inputs,
        args,
    )


def read_batch_size_from_file(args, filename, model_name):
    batch_size = None
    if os.path.exists("benchmarks"):
        filename = os.path.join("benchmarks", filename)
    assert os.path.exists(filename), filename
    with open(filename, "r") as f:
        lines = f.readlines()
        lines = [i.split(",") for i in lines if len(i.strip()) > 0]
        for val in lines:
            cur_name, b = val
            if model_name == cur_name:
                batch_size = int(b)
    if batch_size is None:
        log.warning("Could not find batch size for {}".format(model_name))
    elif batch_size == -1:
        raise RuntimeError(
            f"Batch size is unset for {model_name} in {args.batch_size_file}"
        )
    print(f"batch size: {batch_size}")
    return batch_size


class TimeOutException(Exception):
    pass


def alarm_handler(signum, frame):
    raise TimeOutException()


def exit_after(s):
    """
    Decorator to raise TimeoutException if the fn is taking more than s seconds
    to run.
    """

    def outer(fn):
        def inner(*args, **kwargs):
            signal.signal(signal.SIGALRM, alarm_handler)
            signal.alarm(s)
            try:
                result = fn(*args, **kwargs)
            finally:
                signal.alarm(0)
            return result

        return inner

    return outer


def get_peak_memory():
    return torch.cuda.max_memory_allocated() / 10**9


def compilation_profiling_experiment(
    model_iter_fn, model, example_inputs, backend="pytorch"
):
    # Get the context
    cnt = CompileCounterWithBackend(backend)
    if backend == "pytorch":
        ctx = NullContext()
    else:
        ctx = torchdynamo.optimize(cnt)

    # Exit the process after 600 seconds
    timeout = 600

    @exit_after(timeout)
    def wrapper():
        # Reset and warmup
        torchdynamo.reset()
        torch.cuda.empty_cache()
        t0 = time.perf_counter()
        with ctx:
            model_iter_fn(model, example_inputs)
            model_iter_fn(model, example_inputs)
            model_iter_fn(model, example_inputs)
        t1 = time.perf_counter()
        compilation_latency = t1 - t0

        # Measure memory
        torch.cuda.reset_peak_memory_stats()
        with ctx:
            model_iter_fn(model, example_inputs)
        peak_memory = get_peak_memory()
        graphs = cnt.frame_count
        return compilation_latency, peak_memory, graphs

    try:
        compilation_latency, peak_memory, graphs = wrapper()
    except TimeOutException:
        print(f"Timeout: {backend} took more than {timeout} seconds to compile")
        compilation_latency = timeout
        peak_memory = 0
        graphs = 0
    except Exception:
        compilation_latency = 0
        peak_memory = 0
        graphs = 0

    return compilation_latency, peak_memory, graphs


def null_experiment(args, model_iter_fn, model, example_inputs):
    """
    A no-op experiment useful for making sure TorchBenchark alone works properly.
    """

    return []


def cast_to(dtype, model, inputs):
    # cast model and inputs to fp16
    if dtype == torch.float16:
        model = model.half()
    else:
        model = model.to(dtype)

    inputs = tree_map(
        lambda x: x.to(dtype)
        if isinstance(x, torch.Tensor) and x.is_floating_point()
        else x,
        inputs,
    )
    return model, inputs


def cast_to_fp16(model, inputs):
    return cast_to(torch.float16, model, inputs)


def cast_to_fp64(model, inputs):
    return cast_to(torch.float64, model, inputs)


def cast_to_fp32(model, inputs):
    return cast_to(torch.float32, model, inputs)


def reset_rng_state():
    torch.manual_seed(1337)
    random.seed(1337)
    np.random.seed(1337)


class DummyGradScaler:
    def scale(self, loss):
        return loss


class BenchmarkRunner:
    def __init__(self):
        self.model_iter_fn = None
        self.use_amp = False
        self.grad_scaler = DummyGradScaler()
        self.autocast = NullContext
        self._args = None

    def setup_amp(self):
        if self.args.amp and self.args.training:
            assert self.args.devices == ["cuda"], "AMP is supported only for CUDA"
            self.grad_scaler = torch.cuda.amp.GradScaler()
            self.autocast = torch.cuda.amp.autocast

    @property
    def args(self):
        return self._args

    @args.setter
    def args(self, args):
        self._args = args

    @property
    def skip_models(self):
        return set()

    @property
    def slow_models(self):
        return set()

    @property
    def very_slow_models(self):
        return set()

    @property
    def non_deterministic_models(self):
        return set()

    @property
    def skip_not_suitable_for_training_models(self):
        return set()

    @property
    def failing_torchinductor_models(self):
        return set()

    @property
    def failing_fx2trt_models(self):
        return set()

    @property
    def failing_dynamic_shape_models(self):
        return set()

    @property
    def get_tolerance_and_cosine_flag(self, is_training, current_device, name):
        raise NotImplementedError()

    @property
    def equal_nan(self):
        equal_nan = True
        if self.args.float32:
            equal_nan = False
        return equal_nan

    def iter_models(self, args):
        for model_name in self.iter_model_names(args):
            for device in args.devices:
                try:
                    yield self.load_model(
                        device,
                        model_name,
                        batch_size=args.batch_size,
                    )
                except NotImplementedError:
                    continue  # bad benchmark implementation

    def validate_model(self, model, example_inputs):
        """
        Runs the eager model with example inputs to ensure that eager passes.
        """
        model = copy.deepcopy(model)
        example_inputs = clone_inputs(example_inputs)
        if self.args.float32:
            model, example_inputs = cast_to_fp32(model, example_inputs)
        elif self.args.float16:
            model, example_inputs = cast_to_fp16(model, example_inputs)

        try:
            self.model_iter_fn(model, example_inputs)
        except Exception:
            raise NotImplementedError("Eager model failed to run")

    def decay_batch_exp(self, batch_size, factor=0.5, divisor=2):
        out_batch_size = batch_size * factor
        if out_batch_size > divisor:
            out_batch_size = (out_batch_size + 1) // divisor * divisor
        else:
            out_batch_size = batch_size - 1
        return max(0, int(out_batch_size))

    def profile_compilation(self, device, model_name, backend):
        """
        Profiles compilation characteristics, e.g., compilation latency and memory.
        """

        try:
            batch_size = None
            if self.args.batch_size_file:
                batch_size = read_batch_size_from_file(
                    self.args, self.args.batch_size_file, model_name
                )
            elif self.args.batch_size:
                batch_size = self.args.batch_size
            device, name, model, example_inputs, batch_size = self.load_model(
                device,
                model_name,
                batch_size=batch_size,
            )
        except NotImplementedError:
            log.warning(f"{model_name} failed to load")

        assert (
            device == "cuda"
        ), "The memory measurement is currently specific to CUDA devices"
        experiment = functools.partial(
            compilation_profiling_experiment,
            model_iter_fn=self.model_iter_fn,
            model=model,
            example_inputs=example_inputs,
        )
        time, memory, graphs = experiment(backend=backend)

        output_csv(
            output_filename,
            ("dev", "name", "batch_size", "time", "memory", "graphs"),
            [device, model_name, batch_size, time, memory, graphs],
        )

    def batch_size_finder(self, device, model_name, initial_batch_size=128):
        batch_size = initial_batch_size
        while batch_size >= 1:
            torch.cuda.empty_cache()
            try:
                device, name, model, example_inputs, _ = self.load_model(
                    device,
                    model_name,
                    batch_size,
                )
                self.model_iter_fn(model, example_inputs)
                return batch_size
            except RuntimeError as e:
                error_str = str(e)
                if "channels_last" in error_str:
                    break
            batch_size = self.decay_batch_exp(batch_size)
        return 1

    def get_benchmark_indices(self, length):
        start = self._args.partition_id * (length // self._args.total_partitions)
        end = (
            (self._args.partition_id + 1) * (length // self._args.total_partitions)
            if self._args.partition_id < self._args.total_partitions - 1
            else length
        )
        return start, end

    def run_one_model(
        self,
        name,
        model,
        example_inputs,
        optimize_ctx,
        experiment,
        diff=False,
        branch=None,
    ):
        model_iter_fn = self.model_iter_fn
        if diff:
            assert branch is None, "Branch set during top level flow."
            import git

            repo = git.Repo(
                "../torchdynamo"
            )  # Hack assumption of torchbenchmark positioning
            curr_branch = repo.active_branch.name
            if curr_branch != "main":
                if repo.is_dirty():
                    raise RuntimeError(
                        "--diff_main called on dirty branch. Commit, stash, or reset."
                    )
                # Run current
                try:
                    self.run_one_model(
                        name,
                        model,
                        model_iter_fn,
                        example_inputs,
                        optimize_ctx,
                        experiment,
                        diff=False,
                        branch=curr_branch,
                    )
                    # Swap to main
                    repo.git.checkout("main")
                    # Run main
                    self.run_one_model(
                        name,
                        model,
                        model_iter_fn,
                        example_inputs,
                        optimize_ctx,
                        experiment,
                        diff=False,
                        branch="main",
                    )
                finally:
                    # Swap back
                    repo.git.checkout(curr_branch)
                return
            else:
                raise RuntimeError(
                    "--diff_main called on main branch, what are you diffing?"
                )
        elif branch:
            print("RUNNING ON BRANCH:", branch)

        fp64_outputs = None
        # Skip float64 checks for CI because it has smaller DRAM, leading to OOMs.
        if not self.args.skip_fp64_check:
            # Collect the fp64 reference outputs to be used later for accuracy checking.
            try:
                fp64_outputs = model_iter_fn(
                    *cast_to_fp64(
                        copy.deepcopy(model),
                        clone_inputs(example_inputs),
                    )
                )
            except Exception:
                fp64_outputs = None

        if self.args.float32:
            model, example_inputs = cast_to_fp32(model, example_inputs)
        elif self.args.float16:
            model, example_inputs = cast_to_fp16(model, example_inputs)

        # TODO - See if there is a better places to move these experiments
        if experiment.func is cold_start_experiment or self.args.dynamic_shapes:
            with self.pick_grad(name, self.args.training):
                # skip correctness check for ds benchmark, becuase example_inputs are not
                # compatible with the code below, and the same benchmarks can be run in
                # non-dynamic shapes mode for correctness checks
                correct_result = model_iter_fn(
                    copy.deepcopy(model), clone_inputs(example_inputs)
                )
                reset_rng_state()
                torchdynamo.reset()
                results = []
                results.append(experiment(model, example_inputs, optimize_ctx))
                print(" ".join(map(str, results)))
                return 0

        tolerance, cos_similarity = self.get_tolerance_and_cosine_flag(
            self.args.training, current_device, name
        )

        experiment_kwargs = dict()
        with self.pick_grad(name, self.args.training):
            mode = "train" if self.args.training else "eval"
            sys.stdout.write(f"{current_device:4} {mode:5} {current_name:34} ")
            sys.stdout.flush()
            for submod in itertools.chain([model], model.modules()):
                assert not torchdynamo.utils.is_jit_model(submod)

            reset_rng_state()
            correct_result = model_iter_fn(
                copy.deepcopy(model), clone_inputs(example_inputs)
            )

            reset_rng_state()
            if current_name not in self.non_deterministic_models:
                correct_rerun_result = model_iter_fn(
                    copy.deepcopy(model), clone_inputs(example_inputs)
                )
                if not same(
                    correct_result,
                    correct_rerun_result,
                    fp64_outputs,
                    equal_nan=self.equal_nan,
                ):
                    print("INCORRECT - Variation in Eager runs itself")
                    if not self.args.skip_accuracy_check:
                        return sys.exit(-1)

            torch.cuda.reset_peak_memory_stats()
            t0 = time.perf_counter()
            reset_rng_state()
            torchdynamo.reset()
            try:
                optimized_model_iter_fn = optimize_ctx(model_iter_fn)
                new_result = optimized_model_iter_fn(model, example_inputs)
            except Exception as e:
                log.exception("unhandled error")
                print("ERROR")
                print(e)
                return sys.exit(-1)
            if current_name in self.non_deterministic_models:
                # This model has non-deterministic output so we cant
                # check correctness.
                # TODO(jansel): submit upstream fix for this
                pass
            elif not same(
                correct_result,
                new_result,
                fp64_outputs,
                equal_nan=self.equal_nan,
                cos_similarity=cos_similarity,
                tol=tolerance,
            ):
                print("INCORRECT")
                if not self.args.skip_accuracy_check:
                    return sys.exit(-1)
            ok, total = Stats.reset_counters()
            results = []
            # run with torchdynamo few times to populate the cache
            for _ in range(3):
                optimized_model_iter_fn(model, example_inputs)
            _, frames_second_pass = Stats.reset_counters()  # should be 0

            if frames_second_pass > 0:
                optimized_model_iter_fn(model, example_inputs)
                _, frames_third_pass = Stats.reset_counters()  # should be 0
            else:
                frames_third_pass = 0

            t1 = time.perf_counter()
            peak_memory = get_peak_memory()
            if output_filename and "coverage" in output_filename:
                results.append(
                    f"{ok:3}/{total:3} +{frames_third_pass} frames {t1-t0:3.0f}s {peak_memory} GBs"
                )

            if experiment.func in (coverage_experiment, speedup_experiment):
                experiment_kwargs["start_latency"] = t1 - t0
                experiment_kwargs["peak_memory"] = peak_memory

            if not hasattr(model, name):
                model.name = name
            results.append(experiment(model, example_inputs, **experiment_kwargs))
            print(" ".join(map(str, results)))


def help(fn):
    return fn.__doc__


def parse_args():

    parser = argparse.ArgumentParser()
    parser.add_argument(
        "--filter", "-k", action="append", help="filter benchmarks with regexp"
    )
    parser.add_argument(
        "--exclude", "-x", action="append", help="filter benchmarks with regexp"
    )
    parser.add_argument(
        "--total-partitions",
        type=int,
        default=1,
        choices=range(1, 10),
        help="Total number of partitions we want to divide the benchmark suite into",
    )
    parser.add_argument(
        "--partition-id",
        type=int,
        default=0,
        help="ID of the benchmark suite partition to be run. Used to divide CI tasks",
    )
    parser.add_argument("--devices", "-d", action="append", help="cpu or cuda")
    parser.add_argument(
        "--repeat", "-n", type=int, default=30, help="number of timing runs"
    )
    parser.add_argument(
        "--randomize-input",
        action="store_true",
        help="Whether to randomize the input values. Dimensions will be kept the same.",
    )
    parser.add_argument(
        "--threads", "-t", type=int, help="number of threads to use for eager"
    )
    parser.add_argument(
        "--nopython", action="store_true", help="Turn graph breaks into errors"
    )
    parser.add_argument(
        "--no-skip",
        action="store_true",
        help="run models that are in the global SKIP list",
    )
    parser.add_argument(
        "--prims-nvfuser", action="store_true", help="user prims + nvfuser backend"
    )
    parser.add_argument(
        "--dump-raw-metrics",
        action="store_true",
        help="dump raw timing metrics from speedup experiment",
    )
    parser.add_argument(
        "--log-operator-inputs",
        action="store_true",
        default=False,
    )
    parser.add_argument(
        "--channels-last",
        action="store_true",
        default=False,
        help="use channels last format",
    )
    parser.add_argument("--batch_size", type=int, help="batch size for benchmarking")
    parser.add_argument(
        "--batch-size-file", type=str, help="String to load batch size from"
    )
    parser.add_argument("--cosine", action="store_true", help="use cosine similarity")
    parser.add_argument(
        "--ci", action="store_true", help="Flag to tell that its a CI run"
    )
    parser.add_argument(
        "--skip-fp64-check", action="store_true", help="skip accuracy check using fp64"
    )
    parser.add_argument(
        "--fast", "-f", action="store_true", help="skip slow benchmarks"
    )
    parser.add_argument("--only", help="Run just one model")
    parser.add_argument(
        "--training",
        action="store_true",
        help="Performs training",
    )
    parser.add_argument(
        "--dynamic-shapes",
        action="store_true",
        help="Runs a dynamic shapes version of the benchmark, if available.",
    )
    parser.add_argument(
        "--use-eval-mode",
        action="store_true",
        help="sets model.eval() to reduce randomness",
    )
    parser.add_argument(
        "--skip-accuracy-check",
        action="store_true",
        help="keeps running even when accuracy fails",
    )
    parser.add_argument(
        "--generate-aot-autograd-stats",
        action="store_true",
        help="Generates AOT Autograd stats like how mnay graphs are sent to AOT",
    )
    parser.add_argument(
        "--inductor-settings",
        action="store_true",
        help="Use same settings as --inductor for baseline comparisons",
    )
    parser.add_argument(
        "--raise-on-assertion-error",
        action="store_true",
        help="Fail a benchmark if torchdynamo triggers an internal assertion",
    )
    parser.add_argument(
        "--raise-on-backend-error",
        action="store_true",
        help="Fail a benchmark if backend throws an exception",
    )
    parser.add_argument(
        "--output",
        help="Overrides the output filename",
    )
    parser.add_argument(
        "--export-profiler-trace",
        action="store_true",
        help="exports trace of kineto profiler",
    )
    parser.add_argument("--profiler_trace_name", help="Overwrites exported trace name")

    parser.add_argument(
        "--diff_main",
        action="store_true",
        help="Delta this branch against main. In the future, we may add support for picking the branch.",
    )

    group_fuser = parser.add_mutually_exclusive_group()
    # --nvfuser is now the default, keep the option to not break scripts
    group_fuser.add_argument("--nvfuser", action="store_true", help=argparse.SUPPRESS)
    group_fuser.add_argument("--nnc", action="store_true", help="enable NNC for GPUs")

    group_prec = parser.add_mutually_exclusive_group()
    group_prec.add_argument("--float16", action="store_true", help="cast model to fp16")
    group_prec.add_argument("--float32", action="store_true", help="cast model to fp32")
    group_prec.add_argument(
        "--amp", action="store_true", help="use automatic mixed precision"
    )

    group_printout = parser.add_mutually_exclusive_group()
    group_printout.add_argument(
        "--verbose", "-v", action="store_true", help="enable verbose debug printouts"
    )
    group_printout.add_argument(
        "--quiet", "-q", action="store_true", help="suppress debug printouts"
    )

    group = parser.add_mutually_exclusive_group()
    group.add_argument(
        "--coverage", action="store_true", help="(default) " + help(coverage_experiment)
    )
    group.add_argument(
        "--speedup-ltc",
        action="store_true",
        help="speedup using the ltc backend",
    )
    group.add_argument(
        "--speedup-ltc-trivial",
        action="store_true",
        help="speedup using the ltc backend without reusing compiled graph",
    )
    group.add_argument(
        "--cold-start", action="store_true", help=help(cold_start_experiment)
    )
    group.add_argument(
        "--overhead", action="store_true", help=help(overhead_experiment)
    )
    group.add_argument(
        "--speedup-ts", action="store_true", help=help(speedup_experiment_ts)
    )
    group.add_argument(
        "--speedup-sr", action="store_true", help=help(speedup_experiment_sr)
    )
    group.add_argument(
        "--speedup-onnx", action="store_true", help=help(speedup_experiment_onnx)
    )
    group.add_argument(
        "--speedup-trt", action="store_true", help=help(speedup_experiment_trt)
    )
    group.add_argument(
        "--speedup-dynamo-ts",
        action="store_true",
        help="TorchDynamo frontend with torchscript backend",
    )
    group.add_argument(
        "--speedup-fx2trt", action="store_true", help=help(speedup_experiment_fx2trt)
    )
    group.add_argument(
        "--speedup-fx2trt-fp16",
        action="store_true",
        help=help(speedup_experiment_fx2trt),
    )
    group.add_argument(
        "--accuracy-aot-nop",
        action="store_true",
        help="Accuracy testing and speedup for AOT vs Eager",
    )
    group.add_argument(
        "--accuracy-aot-ts",
        action="store_true",
        help="Accuracy testing and speedup for AOT with Torchscript(NNC/NVFuser) vs Eager",
    )
    group.add_argument(
        "--accuracy-aot-ts-mincut",
        action="store_true",
        help="Accuracy testing and speedup for AOT with Torchscript(NNC/NVFuser) with mincut vs Eager",
    )
    group.add_argument(
        "--print-fx",
        action="store_true",
        help="Print fx traces captured from model",
    )
    group.add_argument(
        "--print-aten-ops",
        action="store_true",
        help="Print traces of aten ops captured by AOT autograd",
    )
    group.add_argument(
        "--inductor",
        action="store_true",
        help="Measure speedup with TorchInductor",
    )
    group.add_argument(
        "--inductor-dynamic",
        action="store_true",
        help="Measure speedup with TorchInductor",
    )
    group.add_argument(
        "--backend",
        choices=torchdynamo.list_backends(),
        help="measure speedup with a given backend",
    )
    group.add_argument("--nothing", action="store_true", help=help(null_experiment))
    group.add_argument(
        "--log-conv-args",
        action="store_true",
        help="Dump convolution input/weight/bias's shape/stride/dtype and other options to json",
    )
    group.add_argument(
        "--recompile_profiler",
        action="store_true",
        help="Run the dynamo recompilation profiler on each model.",
    )
    group.add_argument(
        "--find-batch-sizes",
        action="store_true",
        help="finds the largest batch size that could fit on GPUs",
    )
    group.add_argument(
        "--profile-backend",
        type=str,
        help="reports the peak memory and compilation latency for a backend",
    )
    args = parser.parse_args()
    return args


def main(runner, original_dir=None):
    patch_torch_manual_seed()

    args = parse_args()

    # Pass the parsed args object to benchmark runner object
    runner.args = args

    # defaults
    args.filter = args.filter or [r"."]
    args.exclude = args.exclude or [r"^$"]

    if args.ci:
        # Only dump error on CI
        args.quiet = True
        args.raise_on_assertion_error = True
        args.raise_on_backend_error = True
        # fp64 check cause OOM on CI
        args.skip_fp64_check = True
        # Repeat less on CI
        args.repeat = 2
        args.exclude += CI_SKIP_INFERENCE
        if args.training:
            args.exclude += CI_SKIP_TRAINING

    if args.partition_id > args.total_partitions or args.partition_id < 0:
        print("Invalid partition id")
        return sys.exit(-1)

    if not args.devices:
        if torch.cuda.is_available():
            args.devices = ["cuda"]
        else:
            log.warning("torch.cuda.is_available() == False, using CPU")
            args.devices = ["cpu"]

    if args.devices != ["cpu"] and torch.cuda.is_available():
        global synchronize
        synchronize = torch.cuda.synchronize

    if (
        args.devices == ["cuda"]
        and torch.cuda.get_device_properties(0).total_memory < 25 * 2**30
    ):
        # OOM errors on an RTX 3090 with 24gb RAM
        runner.skip_models.update(
            {
                # torchbench
                "hf_Longformer",
                "timm_nfnet",
                "timm_efficientdet",
                # timm
                "beit_base_patch16_224",
                "cait_m36_384",
                "convmixer_768_32",
                "deit_base_distilled_patch16_224",
                "dm_nfnet_f0",
                "dpn107",
                "dm_nfnet_f0",
            }
        )
        if args.training:
            runner.skip_models.add("hf_T5")

    if torchdynamo.config.dynamic_shapes:
        # TODO(jansel): fix bugs in these
        runner.skip_models.update(runner.failing_dynamic_shape_models)

    if args.nnc:
        torch._C._jit_override_can_fuse_on_cpu(True)
        torch._C._jit_override_can_fuse_on_gpu(True)
        torch._C._jit_set_texpr_fuser_enabled(True)
        torch._C._jit_set_nvfuser_enabled(False)

    if args.threads:
        torch.set_num_threads(args.threads)

    if args.verbose:
        torchdynamo.config.log_level = logging.DEBUG

    if args.quiet:
        torchdynamo.config.log_level = logging.ERROR

    torchdynamo.config.raise_on_assertion_error = args.raise_on_assertion_error
    torchdynamo.config.raise_on_backend_error = args.raise_on_backend_error

    if args.training:
        runner.model_iter_fn = runner.forward_and_backward_pass
        runner.skip_models.update(runner.skip_not_suitable_for_training_models)
    else:
        runner.model_iter_fn = runner.forward_pass

    if args.fast:
        runner.skip_models.update(runner.slow_models)

    if args.devices == ["cpu"]:
        runner.skip_models.update(runner.very_slow_models)

    if args.inductor or args.inductor_dynamic or args.inductor_settings:
        runner.skip_models.update(runner.failing_torchinductor_models)
        if args.float16:
            # TODO(jansel): check if correctness issue is real
            runner.skip_models.add("yolov3")
        if args.training:
            # dropout,etc makes results not match
            args.skip_accuracy_check = True

    if args.float16:
        # these give `INCORRECT - Variation in Eager runs itself` sometimes
        runner.non_deterministic_models.update(
            {
                "demucs",
                "pyhpc_equation_of_state",
                "timm_efficientdet",
                "pyhpc_isoneutral_mixing",
                "pyhpc_turbulent_kinetic_energy",
                "shufflenet_v2_x1_0",
            }
        )

    if args.no_skip:
        runner.skip_models.clear()

    experiment = null_experiment
    global current_name, current_device, current_batch_size, output_filename, optimize_ctx
    optimize_ctx = NullContext()

    if args.overhead:
        optimize_ctx = torchdynamo.optimize(dummy_fx_compile, nopython=args.nopython)
        experiment = speedup_experiment
        output_filename = "overheads.csv"
    elif args.cold_start:
        optimize_ctx = torchdynamo.optimize("aot_nvfuser", nopython=args.nopython)
        experiment = cold_start_experiment
        assert args.nvfuser, "TODO - Add another aot string for mem fusion with NNC"
        backend_str = "nvfuser" if args.nvfuser else "nnc"
        output_filename = f"cold_start_{backend_str}.csv"
        # TODO(whc) should we move this to a more general part of the script?
        torch.backends.cuda.matmul.allow_tf32 = True
    elif args.inductor or args.inductor_dynamic:
        import torchinductor.config

        torchinductor.config.debug = args.verbose
        if args.threads:
            torchinductor.config.cpp.threads = args.threads

        if args.inductor_dynamic:
            torchinductor.config.triton.cudagraphs = False
            torchinductor.config.dynamic_shapes = True
        else:
            torchinductor.config.dynamic_shapes = False
            if args.export_profiler_trace:
                print("Profiling requested, setting cudagraphs to False")
                torchinductor.config.triton.cudagraphs = False

        optimize_ctx = torchdynamo.optimize("inductor", nopython=args.nopython)
        experiment = speedup_experiment
        output_filename = "inductor.csv"
    elif args.speedup_ltc:
        optimize_ctx = torchdynamo.optimize(
            backends.ltc_reuse_graph, nopython=args.nopython
        )
        experiment = speedup_experiment
        output_filename = "speedups_ltc.csv"
    elif args.speedup_ltc_trivial:
        optimize_ctx = torchdynamo.optimize(
            backends.ltc_trivial, nopython=args.nopython
        )
        experiment = speedup_experiment
        output_filename = "speedups_ltc_trivial.csv"
    elif args.speedup_ts:
        experiment = speedup_experiment_ts
        output_filename = "baseline_ts.csv"
    elif args.speedup_sr:
        experiment = speedup_experiment_sr
        output_filename = "baseline_sr.csv"
    elif args.speedup_onnx:
        experiment = speedup_experiment_onnx
        output_filename = "baseline_onnx.csv"
    elif args.speedup_trt:
        experiment = speedup_experiment_trt
        output_filename = "baseline_trt.csv"
    elif args.speedup_dynamo_ts:
        optimize_ctx = torchdynamo.optimize(backends.ts, nopython=args.nopython)
        experiment = speedup_experiment
        output_filename = "speedup_dynamo_ts.csv"
    elif args.speedup_fx2trt:
        optimize_ctx = torchdynamo.optimize(
            backends.fx2trt_compiler, nopython=args.nopython
        )
        experiment = speedup_experiment_fx2trt
        output_filename = "speedups_fx2trt.csv"
        runner.skip_models.update(runner.failing_fx2trt_models)
        args.float32 = True
        args.float16 = False
        args.cosine = True
    elif args.speedup_fx2trt_fp16:
        optimize_ctx = torchdynamo.optimize(
            backends.fx2trt_compiler_fp16, nopython=args.nopython
        )
        experiment = speedup_experiment_fx2trt
        output_filename = "speedups_fx2trt_fp16.csv"
        args.float32 = False
        args.float16 = True
        args.cosine = True
    elif args.accuracy_aot_nop:
        optimize_ctx = torchdynamo.optimize("aot_nop", nopython=args.nopython)
        experiment = speedup_experiment
        output_filename = "accuracy_aot_nop.csv"
    elif args.accuracy_aot_ts:
        optimize_ctx = torchdynamo.optimize("aot_ts", nopython=args.nopython)
        experiment = speedup_experiment
        backend_str = "nvfuser" if args.nvfuser else "nnc"
        output_filename = f"accuracy_aot_{backend_str}.csv"
    elif args.accuracy_aot_ts_mincut:
        optimize_ctx = torchdynamo.optimize("aot_nvfuser", nopython=args.nopython)
        # accuracy_ctx = torchdynamo.optimize(
        #     "aot_nvfuser_nodecomps", nopython=args.nopython
        # )
        experiment = speedup_experiment
        assert args.nvfuser, "TODO - Add another aot string for mem fusion with NNC"
        backend_str = "nvfuser" if args.nvfuser else "nnc"
        output_filename = f"accuracy_aot_{backend_str}_mincut.csv"
    elif args.prims_nvfuser:
        optimize_ctx = torchdynamo.optimize("prims_nvfuser", nopython=args.nopython)
        experiment = speedup_experiment
        backend_str = "prims_nvfuser"
        output_filename = f"accuracy_aot_{backend_str}.csv"
    elif args.print_fx:
        optimize_ctx = torchdynamo.optimize(
            print_fx,
            nopython=args.nopython,
        )
    elif args.print_aten_ops:
        optimize_ctx = torchdynamo.optimize(
            print_aten_ops,
            nopython=args.nopython,
        )
    elif args.nothing:
        pass
    elif args.backend:
        optimize_ctx = torchdynamo.optimize(args.backend, nopython=args.nopython)
        experiment = speedup_experiment
        output_filename = f"speedup_{args.backend}.csv"
    elif args.log_conv_args:
        optimize_ctx = torchdynamo.optimize(conv_args_analysis, nopython=args.nopython)
        output_filename = "log_conv_args.csv"
    elif args.recompile_profiler:
        output_filename = "recompile_profiler_log.csv"
        experiment = recompile_profiler_experiment
    else:
        optimize_ctx = torchdynamo.optimize(fx_insert_profiling, nopython=args.nopython)
        experiment = coverage_experiment
        output_filename = "coverage.csv"

    runner.setup_amp()

    if args.output:
        output_filename = args.output

    if output_filename:
        output_filename = os.path.join(torchdynamo.config.base_dir, output_filename)

    if args.find_batch_sizes and args.only:
        for device in args.devices:
            batch_size = runner.batch_size_finder(device, args.only)
            print(args.only, batch_size)
            output_csv(output_filename, [], [args.only, batch_size])
        return

    if args.profile_backend and args.only:
        if output_filename is None:
            output_filename = "backends_profile.csv"
        for device in args.devices:
            runner.profile_compilation(device, args.only, args.profile_backend)
        return

    if args.export_profiler_trace:
        if args.profiler_trace_name is None:
            if args.backend:
                args.profiler_trace_name = args.backend
            elif args.inductor or args.inductor_dynamic:
                args.profiler_trace_name = "inductor"
            else:
                args.profiler_trace_name = "profile"
        else:
            args.profiler_trace_name = args.profiler_trace_name

    experiment = functools.partial(experiment, args, runner.model_iter_fn)

    if args.only:
        model_name = args.only
        for device in args.devices:
            batch_size = args.batch_size
            if args.batch_size_file:
                batch_size = read_batch_size_from_file(
                    args, args.batch_size_file, model_name
                )
            try:
                device, name, model, example_inputs, batch_size = runner.load_model(
                    device,
                    model_name,
                    batch_size=batch_size,
                )
            except NotImplementedError:
                log.warning(f"{args.only} failed to load")
                continue  # bad benchmark implementation

            current_name = name
            current_device = device
            current_batch_size = batch_size
            set_model_name(name)

            if args.float32:
                model, example_inputs = cast_to_fp32(model, example_inputs)
            elif args.float16:
                model, example_inputs = cast_to_fp16(model, example_inputs)

            if args.log_operator_inputs:
                log_operator_inputs(
                    model, example_inputs, runner.model_iter_fn, name, args
                )
                continue

            runner.run_one_model(
                name,
                model,
                example_inputs,
                optimize_ctx,
                experiment,
                diff=args.diff_main,
            )
        if args.generate_aot_autograd_stats:
            stats_file = output_filename.split(".csv")[0] + "_stats.csv"
            output_csv(
                stats_file,
                ("dev", "name", "batch_size", "total_aot_graphs", "ok_aot_graphs"),
                [
                    current_device,
                    current_name,
                    current_batch_size,
                    *Stats.aot_summary(),
                ],
            )
    else:
        if output_filename and os.path.exists(output_filename):
            os.unlink(output_filename)
        if original_dir:
            os.chdir(original_dir)
        for name in runner.iter_model_names(args):
            current_name = name
            placeholder_batch_size = 0
            try:
                subprocess.check_call([sys.executable] + sys.argv + [f"--only={name}"])
            except subprocess.SubprocessError:
                print("ERROR")
                for device in args.devices:
                    output_csv(
                        output_filename, [], [device, name, placeholder_batch_size, 0.0]
                    )
        print_summary(output_filename)


def log_operator_inputs(model, example_inputs, model_iter_fn, name, args):
    mode = "training" if args.training else "eval"
    output = os.path.join(os.path.dirname(args.output), f"{name}_{mode}.txt")

    # TODO - add option for coalescing inputs over multiple runs
    if os.path.exists(output):
        print(f"Skipping {name}, {output} already exists")
        return

    print(f"Running {name}")

    operator_mode = OperatorInputsMode()
    fake_tensor_mode = FakeTensorMode()

    with torch._subclasses.fake_tensor.FakeCopyMode(fake_tensor_mode):
        model_fake = copy.deepcopy(model)
        example_inputs_fake = copy.deepcopy(example_inputs)
    try:
        with fake_tensor_mode, operator_mode:
            model_iter_fn(model_fake, example_inputs_fake, collect_outputs=False)
    except Exception as e:
        print(f"{name} failed to run with fake tensors, trying real. Exception: {e}")
        operator_mode = OperatorInputsMode()
        try:
            with operator_mode:
                model_iter_fn(model, example_inputs, collect_outputs=False)
        except Exception as e2:
            print(f"{name} failed to run with real. Exception: {e2}")
            raise

    print(f"Writing output to {output}")
    operator_mode.log_to_file(output)


if __name__ == "__main__":
    logging.basicConfig(level=logging.WARNING)
    warnings.filterwarnings("ignore")
    main()<|MERGE_RESOLUTION|>--- conflicted
+++ resolved
@@ -134,11 +134,8 @@
     "XLNetLMHeadModel",
     "PegasusForCausalLM",
     # TIMM
-<<<<<<< HEAD
     "dpn107",
-=======
     "convit_base",
->>>>>>> ad2aa23e
     "coat_lite_mini",
     "convnext_base",
     "deit_base_distilled_patch16_224",
