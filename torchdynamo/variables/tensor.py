import contextlib
import copy
import functools
import itertools
import math
import numbers
import operator
from contextlib import contextmanager
from typing import Dict
from typing import List

import torch.fx
import torch.random

from ..utils import fake_tensors_available

if fake_tensors_available:
    from torch._subclasses import FakeTensor
    from ..utils import wrap_to_fake_tensor
    from ..utils import deepcopy_to_fake_tensor
    from torch._subclasses.fake_tensor import DataDependentOutputException
    from torch._subclasses.fake_tensor import DynamicOutputShapeException


from torch.fx.immutable_collections import immutable_list
from torch.utils._python_dispatch import enable_torch_dispatch_mode
from torch.utils._pytree import tree_map

from torchdynamo.guards import GuardBuilder

from .. import config
from .. import variables
from ..exc import TorchRuntimeError
from ..exc import unimplemented
from ..source import AttrSource
from ..utils import clone_input
from ..utils import is_lazy_module
from ..utils import istype
from ..utils import product
from ..utils import proxy_args_kwargs
from .base import MutableLocal
from .base import VariableTracker
from .base import typestr
from .constant import ConstantVariable
from .lists import ShapeVariable
from .lists import SizeVariable


@contextmanager
def preserve_rng_state():
    rng = torch.clone(torch.random.get_rng_state())
    if torch.cuda.is_available():
        cuda_rng = torch.clone(torch.cuda.get_rng_state())
    try:
        yield
    finally:
        torch.random.set_rng_state(rng)
        if torch.cuda.is_available():
            torch.cuda.set_rng_state(cuda_rng)


class TensorVariable(VariableTracker):
    """A torch.Tensor input or an intermediate value in the FX graph"""

    _nonvar_fields = [
        "proxy",
        "dtype",
        "device",
        "ndim",
        "size",
        "stride",
        "requires_grad",
        "is_quantized",
        "is_contiguous",
    ]

    @staticmethod
    def propagate_args_kwargs(node):
        def visit(n: torch.fx.Node):
            return n.meta["example_value"]

        return torch.fx.node.map_arg((node.args, node.kwargs), visit)

    @staticmethod
    def run_proxy(proxy, args, kwargs, nnmodule):
        op = proxy.node.op
        if op == "call_function":
            return proxy.node.target(*args, **kwargs)
        elif op == "call_method":
            return getattr(args[0], proxy.node.target)(*args[1:], **kwargs)
        elif op == "call_module":
            assert nnmodule is not None
            return nnmodule(*args, **kwargs)
        assert False, op

    @classmethod
    def create(cls, tx, proxy, example_value=None, nnmodule=None, **options):
        if "guards" in options:
            tx.output.guards.update(options["guards"])

        assert "example_value" not in proxy.node.meta
        if not config.dynamic_propagation:
            if isinstance(example_value, torch.Tensor):
                options.update(cls.specialize(example_value))
            return cls(proxy, **options)

        use_fake_tensors = fake_tensors_available and config.fake_tensor_propagation
        if use_fake_tensors:
            fake_wrapper = functools.partial(
                wrap_to_fake_tensor, fake_mode=tx.fake_mode
            )
            # python errors if the import isnt here
            from ..utils import wrap_fake_exception
        else:

            def wrap_fake_exception(func):
                return func()

        args = kwargs = None
        initial_example_value = example_value

        with preserve_rng_state():
            if example_value is None:
                op = proxy.node.op
                args, kwargs = cls.propagate_args_kwargs(proxy.node)
                if use_fake_tensors:
                    args = tree_map(fake_wrapper, args)
                    kwargs = tree_map(fake_wrapper, kwargs)
                    if op == "call_module" and not is_lazy_module(nnmodule):
                        nnmodule = deepcopy_to_fake_tensor(nnmodule, tx.fake_mode)

                    def context():
                        return enable_torch_dispatch_mode(tx.fake_mode)

                else:
                    context = contextlib.nullcontext
                    if op == "call_module" and not is_lazy_module(nnmodule):
                        nnmodule = copy.deepcopy(nnmodule)

                if op == "call_module" and is_lazy_module(nnmodule):
                    assert nnmodule is not None
                    # In the case of a lazy module, we want to run
                    # the pre-hooks which initialize it
                    example_value = nnmodule(*args, **kwargs)
                try:
                    with context():
                        example_value = wrap_fake_exception(
                            lambda: cls.run_proxy(proxy, args, kwargs, nnmodule)
                        )
                except RuntimeError as e:
                    if use_fake_tensors and isinstance(e, DataDependentOutputException):
                        if (
                            config.capture_scalar_outputs
                            and proxy.node.target == "item"
                        ):
                            example_value = torch.zeros(
                                size=(), dtype=args[0].dtype
                            ).item()
                        else:
                            unimplemented("data dependent operator")
                    elif use_fake_tensors and isinstance(
                        e, DynamicOutputShapeException
                    ):
                        unimplemented("dynamic shape operator")
                    else:
                        raise TorchRuntimeError() from e
            else:
                if use_fake_tensors:
                    example_value = fake_wrapper(example_value)

<<<<<<< HEAD

        # Avoids a .item() call in the tensor slice that would attempt to get a value out
        # fake tensors, and which would determine the output shape of the slice.
        # It is a workaround until https://github.com/pytorch/pytorch/pull/83567
        # is landed and there is more complete support for breaking on data dependent operators.

        if (
            proxy.node.target == operator.getitem
            and use_fake_tensors
            and args is not None
            and not config.dynamic_shapes
        ):
            if (
                isinstance(args[0], FakeTensor)
                and isinstance(args[1], slice)
                and any(
                    isinstance(e, FakeTensor)
                    for e in (args[1].start, args[1].stop, args[1].step)
                )
            ):
                unimplemented("dynamic shape slicing")


=======
>>>>>>> c18e9b41
        if isinstance(example_value, torch.Tensor):
            is_parameter = isinstance(example_value, torch.nn.Parameter)
            parameter_value = initial_example_value if is_parameter else None

            # tensor subclasses will not be converted to FakeTensors and need to be cloned
            if not use_fake_tensors or not isinstance(example_value, FakeTensor):
                # NB: ensure strides are preserved
                example_value = clone_input(example_value)
            proxy.node.meta["example_value"] = example_value
            specialized_props = cls.specialize(example_value)
            if use_fake_tensors and isinstance(example_value, FakeTensor):
                specialized_props["class_type"] = (
                    torch.nn.Parameter if is_parameter else torch.Tensor
                )

            specialized_props["parameter_value"] = parameter_value

            options.update(specialized_props)
            return cls(proxy, **options)
        elif (
            istype(example_value, (torch.Size, int, bool, float))
            and config.dynamic_shapes
        ):
            proxy.node.meta["example_value"] = example_value
            if isinstance(example_value, torch.Size):
                options["dyn_shape_len"] = len(example_value)
            return DynamicShapeVariable(proxy, type(example_value), **options)
        elif istype(example_value, int) and proxy.node.target in (
            torch.seed,
            operator.mod,
            torch.distributed.get_rank,
            torch.distributed.get_world_size,
        ):
            proxy.node.meta["example_value"] = example_value
            return DynamicShapeVariable(proxy, type(example_value), **options)
        elif istype(example_value, torch.Size) and all(
            [isinstance(x, int) for x in example_value]
        ):
            sizes = [variables.ConstantVariable(x) for x in example_value]
            return SizeVariable(sizes, **options)
        elif isinstance(example_value, (tuple, list)):
            unpacked = []
            for i, val in enumerate(example_value):
                if val is None:
                    # nn.MultiheadAttention() can return None, see issue #175
                    unpacked.append(
                        variables.ConstantVariable(None, **options),
                    )
                else:
                    unpacked.append(
                        cls.create(
                            tx,
                            proxy.tracer.create_proxy(
                                "call_function", operator.getitem, (proxy, i), {}
                            ),
                            example_value=val,
                            **options,
                        )
                    )
            if istype(example_value, tuple):
                return variables.TupleVariable(unpacked, **options)
            elif istype(example_value, (list, immutable_list)):
                return variables.ListVariable(
                    unpacked, mutable_local=MutableLocal(), **options
                )
            else:
                assert (
                    example_value.__class__.__module__ == "torch.return_types"
                    or hasattr(example_value, "_fields")
                ), "namedtuple?"
                return variables.NamedTupleVariable(
                    unpacked, example_value.__class__, **options
                )
        elif example_value is None or proxy.node.target is torch.manual_seed:
            return variables.ConstantVariable(None, **options)
        elif (
            isinstance(example_value, int)
            and proxy.node.target is torch._utils._element_size
        ):
            proxy.node.meta["example_value"] = example_value
            return variables.ConstantVariable(example_value, **options)
        elif (
            isinstance(example_value, numbers.Number)
            and (
                proxy.node.target == "item"
                or proxy.node.target in {math.sqrt, math.pow}
            )
            and config.capture_scalar_outputs
        ):
            if use_fake_tensors:
                # item raw value should not be accessed
                return FakeItemVariable.create(
                    tx=tx,
                    proxy=proxy,
                    example_value=torch.tensor(example_value),
                    **options,
                )
            else:
                return UnspecializedPythonVariable.create(
                    tx=tx,
                    proxy=proxy,
                    example_value=torch.tensor(example_value),
                    raw_value=None if use_fake_tensors else example_value,
                    need_unwrap=False,
                    **options,
                )
        else:
            assert (
                False
            ), f"torch.* op returned non-Tensor {typestr(example_value)} {proxy.node.op} {proxy.node.target}"

    def __init__(
        self,
        proxy: torch.fx.Proxy,
        dtype=None,
        device=None,
        ndim=None,
        size=None,
        stride=None,
        requires_grad=None,
        is_quantized=None,
        is_contiguous=None,
        is_sparse=None,
        class_type=torch.Tensor,
        parameter_value=None,
        **kwargs,
    ):
        super(TensorVariable, self).__init__(**kwargs)
        self.proxy = proxy
        self.dtype = dtype
        self.device = device
        self.ndim = ndim
        self.size = size
        self.stride = stride
        self.requires_grad = requires_grad
        self.is_quantized = is_quantized
        self.is_contiguous = is_contiguous
        self.is_sparse = is_sparse
        self.class_type = class_type
        self.parameter_value = parameter_value

    def as_proxy(self):
        return self.proxy

    def python_type(self):
        return self.class_type

    def call_isinstance(self, tensor_type):
        tensortype_to_dtype = {
            torch.FloatTensor: (torch.float32, torch.float),
            torch.DoubleTensor: (torch.float64, torch.double),
            torch.HalfTensor: (torch.float16, torch.half),
            torch.BFloat16Tensor: (torch.bfloat16,),
            torch.ByteTensor: (torch.uint8,),
            torch.CharTensor: (torch.int8,),
            torch.LongTensor: (torch.int64, torch.long),
            torch.IntTensor: (torch.int32, torch.int),
            torch.ShortTensor: (torch.int16, torch.short),
            torch.BoolTensor: (torch.bool,),
        }

        def check_type(ty):
            if ty not in tensortype_to_dtype:
                return issubclass(self.python_type(), ty)

            dtypes = tensortype_to_dtype[ty]
            return self.dtype in dtypes

        if type(tensor_type) is tuple:
            return any([check_type(ty) for ty in tensor_type])
        else:
            return check_type(tensor_type)

    @staticmethod
    def specialize(value: torch.Tensor):
        props = {
            "dtype": value.dtype,
            "device": value.device,
            "ndim": int(value.ndim),
            "requires_grad": value.requires_grad,
            "is_quantized": value.is_quantized,
            "is_sparse": value.is_sparse,
            "class_type": type(value),
        }
        if not config.dynamic_shapes:
            props["size"] = tuple(value.size())
            props["stride"] = tuple(value.stride())
            props["is_contiguous"] = value.is_contiguous()
        return props

    def var_getattr(self, tx, name):
        from . import ConstantVariable
        from . import TorchVariable

        result = None
        options = VariableTracker.propagate(self)
        if name == "ndim" and self.ndim is not None:
            result = ConstantVariable(self.ndim, **options)
        elif name == "dtype" and self.dtype is not None:
            result = TorchVariable(self.dtype, **options)
        elif name == "device" and self.device is not None:
            result = TorchVariable(self.device, **options)
        elif name == "is_cuda" and self.device is not None:
            result = ConstantVariable(self.device.type == "cuda", **options)
        elif name == "shape" and self.size is not None:
            sizes = [variables.ConstantVariable(x) for x in self.size]
            result = ShapeVariable(sizes, **options)
        elif name == "requires_grad" and self.requires_grad is not None:
            result = ConstantVariable(self.requires_grad, **options)
        elif name == "is_quantized" and self.is_quantized is not None:
            result = ConstantVariable(self.is_quantized, **options)
        elif name == "is_sparse" and self.is_sparse is not None:
            result = ConstantVariable(self.is_sparse, **options)
        elif name == "shape" and self.size is None:
            result = self.call_method(tx, "size", [], {})
        elif name == "ndim" and self.ndim is None:
            result = self.call_method(tx, "dim", [], {})

        if name == "__class__":
            return TorchVariable(self.python_type(), **options)

        # Add a guard for type matching, these guards are checked before tensor guards
        # In some cases, a <tensor>.<attr> guard can be evaluated first, and break if
        # <tensor> is later changed to another type
        if result is not None and self.source is not None:
            result = result.add_guard(self.create_guard(GuardBuilder.TYPE_MATCH))

        if result is None:
            raise NotImplementedError()

        return result

    def unpack_var_sequence(self, tx):
        options = VariableTracker.propagate(self)
        if self.size:
            return [
                variables.BuiltinVariable(operator.getitem, **options).call_function(
                    tx, [self, variables.ConstantVariable(i)], {}
                )
                for i in range(self.size[0])
            ]

        return super(TensorVariable, self).unpack_var_sequence(tx)

    def call_method(
        self,
        tx,
        name,
        args: "List[VariableTracker]",
        kwargs: "Dict[str, VariableTracker]",
    ) -> "VariableTracker":
        from . import ConstantVariable
        from . import TupleVariable

        kwargs = dict(kwargs)

        options = VariableTracker.propagate(self, args, kwargs.values())

        if name == "stride" and self.stride is not None:
            constant_result = ConstantVariable(self.stride, **options)
        elif name == "size" and self.size is not None:
            sizes = [variables.ConstantVariable(x) for x in self.size]
            constant_result = SizeVariable(sizes, **options)
        elif name == "numel" and self.size is not None:
            constant_result = ConstantVariable(product(self.size), **options)
        elif name in ("ndimension", "dim") and self.ndim is not None:
            constant_result = ConstantVariable(self.ndim, **options)
        elif name == "is_floating_point" and self.dtype is not None:
            constant_result = ConstantVariable(self.dtype.is_floating_point, **options)
        elif name == "is_contiguous" and self.is_contiguous is not None:
            if (
                "memory_format" in kwargs
                and kwargs["memory_format"].as_python_constant()
                == torch.contiguous_format
            ):
                kwargs.pop("memory_format")
            constant_result = ConstantVariable(self.is_contiguous, **options)
        else:
            constant_result = None

        if constant_result:
            assert not kwargs, f"Tensor.{name}() unhandled kwargs"
            if len(args) == 1:
                return constant_result.getitem_const(args[0])
            elif args:
                return TupleVariable(
                    [constant_result.getitem_const(a) for a in args], **options
                )
            return constant_result
        elif (
            name == "repeat"
            and not all(
                x.is_python_constant() for x in itertools.chain(args, kwargs.values())
            )
            and not config.dynamic_shapes
        ):
            unimplemented("dynamic Tensor.repeat")
        elif name in ("tolist", "numpy", "backward"):
            unimplemented(f"Tensor.{name}")
        elif name == "nonzero" and not config.dynamic_shapes:
            unimplemented(f"Tensor.{name}")
        elif name == "item":
            if config.capture_scalar_outputs:
                return self.__class__.create(
                    tx,
                    tx.output.create_proxy(
                        "call_method", "item", (self.as_proxy(),), {}, current_tx=tx
                    ),
                    **options,
                )
            else:
                unimplemented(f"Tensor.{name}")
        elif name == "__len__":
            if self.size:
                assert not config.dynamic_shapes
                return ConstantVariable(self.size[0], **options)
            else:
                return self.__class__.create(
                    tx,
                    tx.output.create_proxy(
                        "call_function", len, (self.as_proxy(),), {}, current_tx=tx
                    ),
                    **options,
                )
        elif name == "__setitem__":
            tx.output.guards.update(options["guards"])
            tx.output.create_proxy(
                "call_function",
                operator.setitem,
                *proxy_args_kwargs([self] + args, kwargs),
                current_tx=tx,
            )
            return ConstantVariable(None, **options)
        else:
            # Convert x.new(torch.Size) into x.new_empty(torch.Size),
            # as Tensor.new acts differently with a Size input versus a tuple input.
            if (
                name == "new"
                and len(args) == 1
                and isinstance(args[0], (SizeVariable, ShapeVariable))
                and not config.dynamic_shapes
            ):
                name = "new_empty"

            return self.__class__.create(
                tx,
                tx.output.create_proxy(
                    "call_method",
                    name,
                    *proxy_args_kwargs([self] + args, kwargs),
                    current_tx=tx,
                ),
                **options,
            )


class DynamicShapeVariable(TensorVariable):
    def __init__(self, proxy, dyn_shape_cls, dyn_shape_len=None, **kwargs):
        super(DynamicShapeVariable, self).__init__(proxy, **kwargs)
        self.dyn_shape_cls = dyn_shape_cls
        self.dyn_shape_len = dyn_shape_len

    def python_type(self):
        return self.dyn_shape_cls

    def unpack_var_sequence(self, tx):
        if self.dyn_shape_len is not None:
            return [
                variables.BuiltinVariable(
                    operator.getitem, **VariableTracker.propagate(self)
                ).call_function(tx, [self, variables.ConstantVariable(i)], {})
                for i in range(self.dyn_shape_len)
            ]
        super(DynamicShapeVariable, self).unpack_var_sequence(tx)


class TensorWithTFOverrideVariable(VariableTracker):
    """
    Represents a tensor subclass instance with a __torch_function__ override.
    """

    def __init__(
        self,
        tensor_variable,
        orig_tensor_variable_source,
        subclass_torch_function__func,
        subclass_type,
        **kwargs,
    ):
        super(TensorWithTFOverrideVariable, self).__init__(**kwargs)
        self.tensor_variable = tensor_variable
        self.orig_tensor_variable_source = orig_tensor_variable_source
        self.subclass_torch_function__func = subclass_torch_function__func
        self.subclass_type = subclass_type

    def call_method(
        self,
        tx,
        name,
        args: "List[VariableTracker]",
        kwargs: "Dict[str, VariableTracker]",
    ) -> "VariableTracker":
        # This code block implements inlining the __torch_function__ override
        # of `call_method`.
        from . import GetAttrVariable

        options = VariableTracker.propagate(self, args, kwargs.values())
        # insert unwrapped version of self as the first argument
        args = list(args)
        args.insert(0, self.tensor_variable)
        func_var = GetAttrVariable(self.tensor_variable, name)

        unwrapped = TensorWithTFOverrideVariable.inline_torch_function_unwrapped(
            tx,
            func_var,
            self.orig_tensor_variable_source,
            self.subclass_torch_function__func,
            self.subclass_type,
            options,
            args,
            kwargs,
        )

        # TODO(future PR): implement rewrapping conditional on method presence
        # in `torch.overrides.get_default_nowrap_function()`. It's unclear how
        # to do this easily in the current codebase since the resolution of
        # `GetAttrVariable` depends on the type of the underlying object.

        return TensorWithTFOverrideVariable(
            unwrapped,
            self.orig_tensor_variable_source,
            self.subclass_torch_function__func,
            self.subclass_type,
        )

    @staticmethod
    def inline_torch_function_unwrapped(
        tx,
        original_func_var,
        tensor_with_tf_override_source,
        tf_func,
        subclass_type,
        options,
        args,
        kwargs,
    ):
        """
        This function inlines the `__torch_function__` override for `original_func_var`.
        For example, if the user code is

           x1 = torch.sigmoid(x0)

        And `x0` has an override, then:
        * `original_func_var` will be a `VariableTracker` object wrapping `torch.sigmoid`
        * `tensor_with_tf_override_source` will be the `Source` object from
          the original tensor override instance in the beginning of the program
        * `tf_func` will be the custom `__torch_function__` function
        * `subclass_type` will be `type(x0)`

        The caller is expected to properly massage args and kwargs before
        passing them into this function.

        The caller is responsible for wrapping the return value, if needed.
        """
        from torchdynamo.variables import UserDefinedClassVariable
        from torchdynamo.variables.builder import TupleVariable
        from torchdynamo.variables.builder import VariableBuilder

        source = AttrSource(
            AttrSource(tensor_with_tf_override_source, "__torch_function__"),
            "__func__",
        )
        tf_func_var = VariableBuilder(tx, source)(tf_func)
        type_var = UserDefinedClassVariable(subclass_type, **options)

        # signature:
        # def __torch_function__(cls, func, types, args=(), kwargs=None):
        tf_args = (
            type_var,  # cls
            original_func_var,  # func
            (type_var,),  # types
            TupleVariable(args),  # args
            kwargs,  # kwargs
        )

        # Disable __torch_function__ here to prevent the clone of the
        # example tensor from going into the override.
        with torch._C.DisableTorchFunction():
            return tx.inline_user_function_return(tf_func_var, tf_args, {})


class UnspecializedNumpyVariable(TensorVariable):
    """
    This is a 1-element tensor represents unspecialized numpy float/int.
    """

    def __init__(self, proxy: torch.fx.Proxy, **kwargs):
        raw_value = kwargs.pop("raw_value", None)
        super(UnspecializedNumpyVariable, self).__init__(proxy, **kwargs)
        self.raw_value = raw_value

    @classmethod
    def from_tensor_variable(cls, tensor_variable, raw_value):
        # Convert a `TensorVariable` instance into an `UnspecializedNumpyVariable` instance.
        return UnspecializedNumpyVariable(
            **dict(tensor_variable.__dict__), raw_value=raw_value
        )

    def as_specialized(self, tx):
        for graph_arg in tx.output.graphargs:
            if graph_arg.source is self.source:
                graph_arg.erase()

        for g in self.guards:
            if g.is_volatile:
                g.create_fn = GuardBuilder.CONSTANT_MATCH

        return ConstantVariable(value=self.raw_value, guards=self.guards)


class UnspecializedPythonVariable(TensorVariable):
    """
    This is a 1-element tensor represents unspecialized python float/int.
    """

    def __init__(self, proxy: torch.fx.Proxy, **kwargs):
        raw_value = kwargs.pop("raw_value", None)
        need_unwrap = kwargs.pop("need_unwrap", True)
        super(UnspecializedPythonVariable, self).__init__(proxy, **kwargs)
        self.raw_value = raw_value
        self.need_unwrap = need_unwrap

    @classmethod
    def from_tensor_variable(cls, tensor_variable, raw_value, need_unwrap=True):
        # Convert a `TensorVariable` instance into an `UnspecializedPythonVariable` instance.
        return UnspecializedPythonVariable(
            **dict(tensor_variable.__dict__),
            raw_value=raw_value,
            need_unwrap=need_unwrap,
        )

    def as_specialized(self, tx):
        for graph_arg in tx.output.graphargs:
            if graph_arg.source is self.source:
                graph_arg.erase()

        for g in self.guards:
            if g.is_volatile:
                g.create_fn = GuardBuilder.CONSTANT_MATCH

        return ConstantVariable(value=self.raw_value, guards=self.guards)


class FakeItemVariable(TensorVariable):
    """An unspecialized python variable which prevents access to the underlying raw value.
    This is needed if item is called on a FakeTensor."""

    def __init__(self, proxy: torch.fx.Proxy, **kwargs):
        need_unwrap = kwargs.pop("need_unwrap", False)
        super(FakeItemVariable, self).__init__(proxy, **kwargs)
        self.need_unwrap = need_unwrap

    @classmethod
    def from_tensor_variable(cls, tensor_variable):
        return FakeItemVariable(**dict(tensor_variable.__dict__))<|MERGE_RESOLUTION|>--- conflicted
+++ resolved
@@ -168,8 +168,6 @@
                 if use_fake_tensors:
                     example_value = fake_wrapper(example_value)
 
-<<<<<<< HEAD
-
         # Avoids a .item() call in the tensor slice that would attempt to get a value out
         # fake tensors, and which would determine the output shape of the slice.
         # It is a workaround until https://github.com/pytorch/pytorch/pull/83567
@@ -192,8 +190,6 @@
                 unimplemented("dynamic shape slicing")
 
 
-=======
->>>>>>> c18e9b41
         if isinstance(example_value, torch.Tensor):
             is_parameter = isinstance(example_value, torch.nn.Parameter)
             parameter_value = initial_example_value if is_parameter else None
